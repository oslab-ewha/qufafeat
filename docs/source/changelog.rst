--- conflicted
+++ resolved
@@ -8,11 +8,8 @@
         * Added drop_first as param in encode_features (:pr:`647`)
         * Added support for stacking multi-output primitives (:pr:`679`)
         * Generate transform features of direct features (:pr:`623`)
-<<<<<<< HEAD
+        * Added serializing and deserializing from S3 and deserializing from URLs (:pr:`685`)
         * Added functionality for relative units (month/year) in Timedelta (:pr:`692`)
-=======
-        * Added serializing and deserializing from S3 and deserializing from URLs (:pr:`685`)
->>>>>>> 97eb274a
     * Fixes
         * Fix performance regression in DFS (:pr:`637`)
         * Fix deserialization of feature relationship path (:pr:`665`)
@@ -35,7 +32,8 @@
 
     Thanks to the following people for contributing to this release:
     :user:`ayushpatidar`, :user:`CJStadler`, :user:`gsheni`, :user:`ctduffy`,
-    :user:`jeff-hernandez`, :user:`kmax12`, :user:`rwedge`, :user:`zhxt95`
+    :user:`jeff-hernandez`, :user:`kmax12`, :user:`rwedge`, :user:`zhxt95`,
+    :user:`jeremyliweishih`
 
 
 **v0.9.1 July 3, 2019**
