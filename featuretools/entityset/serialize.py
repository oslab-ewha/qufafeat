import datetime
import json
import os
import tarfile
import tempfile

<<<<<<< HEAD
import dask.dataframe as dd

from featuretools.utils.gen_utils import import_or_raise
from featuretools.utils.s3_utils import (
    BOTO3_ERR_MSG,
    use_s3fs_es,
    use_smartopen_es
)
=======
from featuretools.utils.s3_utils import get_transport_params, use_smartopen_es
>>>>>>> 9dcafc22
from featuretools.utils.wrangle import _is_s3, _is_url

FORMATS = ['csv', 'pickle', 'parquet']
SCHEMA_VERSION = "2.0.0"


def entity_to_description(entity):
    '''Serialize entity to data description.

    Args:
        entity (Entity) : Instance of :class:`.Entity`.

    Returns:
        dictionary (dict) : Description of :class:`.Entity`.
    '''
    index = entity.df.columns.isin([variable.id for variable in entity.variables])
    dtypes = entity.df[entity.df.columns[index]].dtypes.astype(str).to_dict()
    description = {
        "id": entity.id,
        "index": entity.index,
        "time_index": entity.time_index,
        "properties": {
            'secondary_time_index': entity.secondary_time_index,
            'last_time_index': entity.last_time_index is not None,
        },
        "variables": [variable.to_data_description() for variable in entity.variables],
        "loading_info": {
            'params': {},
            'properties': {
                'dtypes': dtypes
            }
        }
    }

    return description


def entityset_to_description(entityset):
    '''Serialize entityset to data description.

    Args:
        entityset (EntitySet) : Instance of :class:`.EntitySet`.

    Returns:
        description (dict) : Description of :class:`.EntitySet`.
    '''
    entities = {entity.id: entity_to_description(entity) for entity in
                sorted(entityset.entities, key=lambda entity: entity.id)}
    relationships = [relationship.to_dictionary() for relationship in entityset.relationships]
    data_description = {
        'schema_version': SCHEMA_VERSION,
        'id': entityset.id,
        'entities': entities,
        'relationships': relationships,
    }
    return data_description


def write_entity_data(entity, path, format='csv', **kwargs):
    '''Write entity data to disk or S3 path.

    Args:
        entity (Entity) : Instance of :class:`.Entity`.
        path (str) : Location on disk to write entity data.
        format (str) : Format to use for writing entity data. Defaults to csv.
        kwargs (keywords) : Additional keyword arguments to pass as keywords arguments to the underlying serialization method.

    Returns:
        loading_info (dict) : Information on storage location and format of entity data.
    '''
    format = format.lower()
    if isinstance(entity.df, dd.core.DataFrame):
        basename = "{}-*.{}".format(entity.id, format)
    else:
        basename = '.'.join([entity.id, format])
    location = os.path.join('data', basename)
    file = os.path.join(path, location)
    df = entity.df

    if format == 'csv':
        df.to_csv(
            file,
            index=kwargs['index'],
            sep=kwargs['sep'],
            encoding=kwargs['encoding'],
            compression=kwargs['compression'],
        )
    elif format == 'parquet':
        # Serializing to parquet format raises an error when columns contain tuples.
        # Columns containing tuples are mapped as dtype object.
        # Issue is resolved by casting columns of dtype object to string.
        df = df.copy()
        columns = list(df.select_dtypes('object').columns)
        df[columns] = df[columns].astype('unicode')
        df.to_parquet(file, **kwargs)
    elif format == 'pickle':
        # Dask currently does not support to_pickle
        if isinstance(df, dd.core.DataFrame):
            df = df.compute()
        df.to_pickle(file, **kwargs)
    else:
        error = 'must be one of the following formats: {}'
        raise ValueError(error.format(', '.join(FORMATS)))
    return {'location': location, 'type': format, 'params': kwargs}


def write_data_description(entityset, path, profile_name=None, **kwargs):
    '''Serialize entityset to data description and write to disk or S3 path.

    Args:
        entityset (EntitySet) : Instance of :class:`.EntitySet`.
        path (str) : Location on disk or S3 path to write `data_description.json` and entity data.
        profile_name (str, bool): The AWS profile specified to write to S3. Will default to None and search for AWS credentials.
            Set to False to use an anonymous profile.
        kwargs (keywords) : Additional keyword arguments to pass as keywords arguments to the underlying serialization method or to specify AWS profile.
    '''
    if _is_s3(path):
        with tempfile.TemporaryDirectory() as tmpdir:
            os.makedirs(os.path.join(tmpdir, 'data'))
            dump_data_description(entityset, tmpdir, **kwargs)
            file_path = create_archive(tmpdir)

            transport_params = get_transport_params(profile_name)
            use_smartopen_es(file_path, path, read=False, transport_params=transport_params)
    elif _is_url(path):
        raise ValueError("Writing to URLs is not supported")
    else:
        path = os.path.abspath(path)
        os.makedirs(os.path.join(path, 'data'), exist_ok=True)
        dump_data_description(entityset, path, **kwargs)


def dump_data_description(entityset, path, **kwargs):
    description = entityset_to_description(entityset)
    for entity in entityset.entities:
        loading_info = write_entity_data(entity, path, **kwargs)
        description['entities'][entity.id]['loading_info'].update(loading_info)
    file = os.path.join(path, 'data_description.json')
    with open(file, 'w') as file:
        json.dump(description, file)


def create_archive(tmpdir):
    file_name = "es-{date:%Y-%m-%d_%H%M%S}.tar".format(date=datetime.datetime.now())
    file_path = os.path.join(tmpdir, file_name)
    tar = tarfile.open(str(file_path), 'w')
    tar.add(str(tmpdir) + '/data_description.json', arcname='/data_description.json')
    tar.add(str(tmpdir) + '/data', arcname='/data')
    tar.close()
    return file_path<|MERGE_RESOLUTION|>--- conflicted
+++ resolved
@@ -4,18 +4,9 @@
 import tarfile
 import tempfile
 
-<<<<<<< HEAD
 import dask.dataframe as dd
 
-from featuretools.utils.gen_utils import import_or_raise
-from featuretools.utils.s3_utils import (
-    BOTO3_ERR_MSG,
-    use_s3fs_es,
-    use_smartopen_es
-)
-=======
 from featuretools.utils.s3_utils import get_transport_params, use_smartopen_es
->>>>>>> 9dcafc22
 from featuretools.utils.wrangle import _is_s3, _is_url
 
 FORMATS = ['csv', 'pickle', 'parquet']
