--- conflicted
+++ resolved
@@ -10,11 +10,7 @@
 from featuretools.utils.wrangle import _is_s3, _is_url
 
 FORMATS = ['csv', 'pickle', 'parquet']
-<<<<<<< HEAD
-SCHEMA_VERSION = "3.1.0"
-=======
 SCHEMA_VERSION = "4.0.0"
->>>>>>> ec7bcffa
 
 
 def entity_to_description(entity):
