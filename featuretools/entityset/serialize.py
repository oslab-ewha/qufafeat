import datetime
import json
import os
import tarfile
import tempfile

<<<<<<< HEAD
import boto3
import dask.dataframe as dd

from featuretools.utils.gen_utils import use_s3fs_es, use_smartopen_es
=======
from featuretools.utils.gen_utils import import_or_raise
from featuretools.utils.s3_utils import (
    BOTO3_ERR_MSG,
    use_s3fs_es,
    use_smartopen_es
)
>>>>>>> 5c43a832
from featuretools.utils.wrangle import _is_s3, _is_url

FORMATS = ['csv', 'pickle', 'parquet']
SCHEMA_VERSION = "2.0.0"


def entity_to_description(entity):
    '''Serialize entity to data description.

    Args:
        entity (Entity) : Instance of :class:`.Entity`.

    Returns:
        dictionary (dict) : Description of :class:`.Entity`.
    '''
    index = entity.df.columns.isin([variable.id for variable in entity.variables])
    dtypes = entity.df[entity.df.columns[index]].dtypes.astype(str).to_dict()
    description = {
        "id": entity.id,
        "index": entity.index,
        "time_index": entity.time_index,
        "properties": {
            'secondary_time_index': entity.secondary_time_index,
            'last_time_index': entity.last_time_index is not None,
        },
        "variables": [variable.to_data_description() for variable in entity.variables],
        "loading_info": {
            'params': {},
            'properties': {
                'dtypes': dtypes
            }
        }
    }

    return description


def entityset_to_description(entityset):
    '''Serialize entityset to data description.

    Args:
        entityset (EntitySet) : Instance of :class:`.EntitySet`.

    Returns:
        description (dict) : Description of :class:`.EntitySet`.
    '''
    entities = {entity.id: entity_to_description(entity) for entity in
                sorted(entityset.entities, key=lambda entity: entity.id)}
    relationships = [relationship.to_dictionary() for relationship in entityset.relationships]
    data_description = {
        'schema_version': SCHEMA_VERSION,
        'id': entityset.id,
        'entities': entities,
        'relationships': relationships,
    }
    return data_description


def write_entity_data(entity, path, format='csv', **kwargs):
    '''Write entity data to disk or S3 path.

    Args:
        entity (Entity) : Instance of :class:`.Entity`.
        path (str) : Location on disk to write entity data.
        format (str) : Format to use for writing entity data. Defaults to csv.
        kwargs (keywords) : Additional keyword arguments to pass as keywords arguments to the underlying serialization method.

    Returns:
        loading_info (dict) : Information on storage location and format of entity data.
    '''
    format = format.lower()
    basename = '.'.join([entity.id, format])
    location = os.path.join('data', basename)
    file = os.path.join(path, location)
    if isinstance(entity.df, dd.core.DataFrame):
        df = entity.df.compute()
    else:
        df = entity.df

    if format == 'csv':
        df.to_csv(
            file,
            index=kwargs['index'],
            sep=kwargs['sep'],
            encoding=kwargs['encoding'],
            compression=kwargs['compression'],
        )
    elif format == 'parquet':
        # Serializing to parquet format raises an error when columns contain tuples.
        # Columns containing tuples are mapped as dtype object.
        # Issue is resolved by casting columns of dtype object to string.
        df = df.copy()
        columns = df.select_dtypes('object').columns
        df[columns] = df[columns].astype('unicode')
        df.to_parquet(file, **kwargs)
    elif format == 'pickle':
        df.to_pickle(file, **kwargs)
    else:
        error = 'must be one of the following formats: {}'
        raise ValueError(error.format(', '.join(FORMATS)))
    return {'location': location, 'type': format, 'params': kwargs}


def write_data_description(entityset, path, profile_name=None, **kwargs):
    '''Serialize entityset to data description and write to disk or S3 path.

    Args:
        entityset (EntitySet) : Instance of :class:`.EntitySet`.
        path (str) : Location on disk or S3 path to write `data_description.json` and entity data.
        profile_name (str, bool): The AWS profile specified to write to S3. Will default to None and search for AWS credentials.
            Set to False to use an anonymous profile.
        kwargs (keywords) : Additional keyword arguments to pass as keywords arguments to the underlying serialization method or to specify AWS profile.
    '''
    if _is_s3(path):
        boto3 = import_or_raise("boto3", BOTO3_ERR_MSG)

        with tempfile.TemporaryDirectory() as tmpdir:
            os.makedirs(os.path.join(tmpdir, 'data'))
            dump_data_description(entityset, tmpdir, **kwargs)
            file_path = create_archive(tmpdir)

            transport_params = {}
            session = boto3.Session()
            if isinstance(profile_name, str):
                transport_params = {'session': boto3.Session(profile_name=profile_name)}
                use_smartopen_es(file_path, path, transport_params, read=False)
            elif profile_name is False:
                use_s3fs_es(file_path, path, read=False)
            elif session.get_credentials() is not None:
                use_smartopen_es(file_path, path, read=False)
            else:
                use_s3fs_es(file_path, path, read=False)
    elif _is_url(path):
        raise ValueError("Writing to URLs is not supported")
    else:
        path = os.path.abspath(path)
        os.makedirs(os.path.join(path, 'data'), exist_ok=True)
        dump_data_description(entityset, path, **kwargs)


def dump_data_description(entityset, path, **kwargs):
    description = entityset_to_description(entityset)
    for entity in entityset.entities:
        loading_info = write_entity_data(entity, path, **kwargs)
        description['entities'][entity.id]['loading_info'].update(loading_info)
    file = os.path.join(path, 'data_description.json')
    with open(file, 'w') as file:
        json.dump(description, file)


def create_archive(tmpdir):
    file_name = "es-{date:%Y-%m-%d_%H%M%S}.tar".format(date=datetime.datetime.now())
    file_path = os.path.join(tmpdir, file_name)
    tar = tarfile.open(str(file_path), 'w')
    tar.add(str(tmpdir) + '/data_description.json', arcname='/data_description.json')
    tar.add(str(tmpdir) + '/data', arcname='/data')
    tar.close()
    return file_path<|MERGE_RESOLUTION|>--- conflicted
+++ resolved
@@ -4,19 +4,14 @@
 import tarfile
 import tempfile
 
-<<<<<<< HEAD
-import boto3
 import dask.dataframe as dd
 
-from featuretools.utils.gen_utils import use_s3fs_es, use_smartopen_es
-=======
 from featuretools.utils.gen_utils import import_or_raise
 from featuretools.utils.s3_utils import (
     BOTO3_ERR_MSG,
     use_s3fs_es,
     use_smartopen_es
 )
->>>>>>> 5c43a832
 from featuretools.utils.wrangle import _is_s3, _is_url
 
 FORMATS = ['csv', 'pickle', 'parquet']
