--- conflicted
+++ resolved
@@ -80,7 +80,6 @@
         self.created_index = created_index
         self.convert_all_variable_data(variable_types)
         self.attempt_cast_index_to_int(index)
-<<<<<<< HEAD
         self.id = id
         self.name = name
         self.entityset = entityset
@@ -99,50 +98,6 @@
 
         inferred_variable_types = self.infer_variable_types(ignore=list(variable_types.keys()),
                                                             link_vars=link_vars)
-=======
-        super(Entity, self).__init__(id, entityset, variable_types, name, index,
-                                     time_index, secondary_time_index, relationships, already_sorted)
-
-    @property
-    def is_metadata(self):
-        return self.entityset.is_metadata
-
-    @property
-    def df(self):
-        return self.data["df"]
-
-    @df.setter
-    def df(self, _df):
-        self.data["df"] = _df
-
-    @property
-    def last_time_index(self):
-        return self.data["last_time_index"]
-
-    @last_time_index.setter
-    def last_time_index(self, lti):
-        self.data["last_time_index"] = lti
-
-    @property
-    def indexed_by(self):
-        return self.data["indexed_by"]
-
-    @indexed_by.setter
-    def indexed_by(self, idx):
-        self.data["indexed_by"] = idx
-
-    def attempt_cast_index_to_int(self, index_var):
-        dtype_name = self.df[index_var].dtype.name
-        if (dtype_name.find('int') == -1 and
-                dtype_name.find('object') > -1 or dtype_name.find('categ') > -1):
-            if isinstance(self.df[index_var].iloc[0], (int, np.int32, np.int64)):
-                try:
-                    self.df[index_var] = self.df[index_var].astype(int)
-                except ValueError:
-                    pass
-
-    def convert_variable_types(self, variable_types):
->>>>>>> f3577d0e
         for var_id, desired_type in variable_types.items():
             if isinstance(desired_type, tuple):
                 desired_type = desired_type[0]
@@ -246,7 +201,6 @@
     def last_time_index(self, lti):
         self.data["last_time_index"] = lti
 
-<<<<<<< HEAD
     @property
     def indexed_by(self):
         return self.data["indexed_by"]
@@ -323,21 +277,6 @@
             new_type (subclass of `Variable`) : Type of variable to convert to.
             entityset (:class:`.BaseEntitySet`) : EntitySet associated with this entity.
             convert_data (bool) : If True, convert underlying data in the EntitySet.
-=======
-    def get_column_type(self, column_id):
-        """ get type of column in underlying data structure """
-        return self.df[column_id].dtype.name
-
-    def get_column_stat(self, column_id, stat):
-        """ maximum value """
-        if column_id not in self.df.columns:
-            raise AttributeError(u"%s not in entity" % (column_id))
-        s = getattr(self.df[column_id], stat)()
-        return s
-
-    def get_column_max(self, column_id):
-        return self.get_column_stat(column_id, 'max')
->>>>>>> f3577d0e
 
         Raises:
             RuntimeError : Raises if it cannot convert the underlying data
@@ -790,12 +729,7 @@
                     raise TypeError("%s time index is %s type which differs from"
                                     " other entityset time indexes" %
                                     (self.id, time_type))
-
-<<<<<<< HEAD
         self.secondary_time_index = secondary_time_index or {}
-=======
-        super(Entity, self).set_secondary_time_index(secondary_time_index)
->>>>>>> f3577d0e
 
     def _vals_to_series(self, instance_vals, variable_id):
         """
