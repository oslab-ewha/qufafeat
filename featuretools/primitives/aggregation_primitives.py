from __future__ import division

from builtins import range, str
from datetime import datetime, timedelta

import numpy as np
import pandas as pd

from .aggregation_primitive_base import (
    AggregationPrimitive,
    make_agg_primitive
)

from featuretools.variable_types import (
    Boolean,
    DatetimeTimeIndex,
    Discrete,
    Index,
    Numeric,
    Variable
)

# TODO: make sure get func gets numpy arrays not series


class Count(AggregationPrimitive):
    """Counts the number of non null values."""
    name = "count"
    input_types = [[Index]]
    return_type = Numeric
    stack_on_self = False
    default_value = 0

    def __init__(self, id_feature, parent_entity, **kwargs):
        super(Count, self).__init__(id_feature, parent_entity, **kwargs)

    def get_function(self):
        return 'count'

    def generate_name(self):
        where_str = self._where_str()
        use_prev_str = self._use_prev_str()

        return u"COUNT(%s%s%s)" % (self.child_entity.id,
                                   where_str, use_prev_str)


class Sum(AggregationPrimitive):
    """Sums elements of a numeric or boolean feature."""
    name = "sum"
    input_types = [Numeric]
    return_type = Numeric
    stack_on_self = False
    stack_on_exclude = [Count]
    default_value = 0

    def get_function(self):
        return np.sum


class Mean(AggregationPrimitive):
    """Computes the average value of a numeric feature."""
    name = "mean"
    input_types = [Numeric]
    return_type = Numeric

    def get_function(self):
        return np.mean


class Mode(AggregationPrimitive):
    """Finds the most common element in a categorical feature."""
    name = "mode"
    input_types = [Discrete]
    return_type = None

    def get_function(self):
        def pd_mode(s):
            return s.mode().get(0, np.nan)
        return pd_mode


Min = make_agg_primitive(
    np.min,
    [Numeric],
    Numeric,
    name="Min",
    stack_on_self=False,
    description="Finds the minimum non-null value of a numeric feature.")


class Max(AggregationPrimitive):
    """Finds the maximum non-null value of a numeric feature."""
    name = "max"
    input_types = [Numeric]
    return_type = Numeric
    # max_stack_depth = 1
    stack_on_self = False

    def get_function(self):
        return np.max


class NUnique(AggregationPrimitive):
    """Returns the number of unique categorical variables."""
    name = "num_unique"
    # todo can we use discrete in input_types instead?
    input_types = [Discrete]
    return_type = Numeric
    # max_stack_depth = 1
    stack_on_self = False

    def get_function(self):
        return 'nunique'


class NumTrue(AggregationPrimitive):
    """Finds the number of 'True' values in a boolean."""
    name = "num_true"
    input_types = [Boolean]
    return_type = Numeric
    default_value = 0
    stack_on = []
    stack_on_exclude = []

    def get_function(self):
        return np.sum


class PercentTrue(AggregationPrimitive):
    """Finds the percent of 'True' values in a boolean feature."""
    name = "percent_true"
    input_types = [Boolean]
    return_type = Numeric
    max_stack_depth = 1
    stack_on = []
    stack_on_exclude = []
    default_value = 0

    def get_function(self):
<<<<<<< HEAD
        return np.mean
=======
        def percent_true(s):
            return s.fillna(0).mean()
        return percent_true
>>>>>>> 5a7ad628


class NMostCommon(AggregationPrimitive):
    """Finds the N most common elements in a categorical feature."""
    name = "n_most_common"
    input_types = [Discrete]
    return_type = Discrete
    # max_stack_depth = 1
    stack_on = []
    stack_on_exclude = []
    expanding = True

    def __init__(self, base_feature, parent_entity, n=3):
        self.n = n
        super(NMostCommon, self).__init__(base_feature, parent_entity)

    @property
    def default_value(self):
        return np.zeros(self.n) * np.nan

    def get_expanded_names(self):
        names = []
        for i in range(1, self.n + 1):
            names.append(str(i) + self.get_name()[1:])
        return names

    def get_function(self):
        def pd_topn(x, n=self.n):
            return np.array(x.value_counts()[:n].index)
        return pd_topn


class AvgTimeBetween(AggregationPrimitive):
    """Computes the average time between consecutive events.

    Note: equivalent to Mean(Diff(time_index)), but more performant
    """

    # Potentially unnecessary if we add an trans_feat that
    # calculates the difference between events. DFS
    # should then calculate the average of that trans_feat
    # which amounts to AvgTimeBetween
    name = "avg_time_between"
    input_types = [DatetimeTimeIndex]
    return_type = Numeric
    # max_stack_depth = 1

    def get_function(self):
        def pd_avg_time_between(x):
            """Assumes time scales are closer to order
            of seconds than to nanoseconds
            if times are much closer to nanoseconds
            we could get some floating point errors

            this can be fixed with another function
            that calculates the mean before converting
            to seconds
            """
            x = x.dropna()
            if x.shape[0] < 2:
                return np.nan
            if isinstance(x.iloc[0], (pd.Timestamp, datetime)):
                x = x.astype('int64')
                # use len(x)-1 because we care about difference
                # between values, len(x)-1 = len(diff(x))

            avg = (x.max() - x.min()) / (len(x) - 1)
            avg = avg * 1e-9

            # long form:
            # diff_in_ns = x.diff().iloc[1:].astype('int64')
            # diff_in_seconds = diff_in_ns * 1e-9
            # avg = diff_in_seconds.mean()
            return avg
        return pd_avg_time_between


class Median(AggregationPrimitive):
    """Finds the median value of any feature with well-ordered values."""
    name = "median"
    input_types = [Numeric]
    return_type = Numeric
    # max_stack_depth = 2

    def get_function(self):
        return lambda x: x.median()


class Skew(AggregationPrimitive):
    """Computes the skewness of a data set.

    For normally distributed data, the skewness should be about 0. A skewness
    value > 0 means that there is more weight in the left tail of the
    distribution.
    """
    name = "skew"
    input_types = [Numeric]
    return_type = Numeric
    stack_on = []
    stack_on_self = False
    # max_stack_depth = 1

    def get_function(self):
        return 'skew'


class Std(AggregationPrimitive):
    """Finds the standard deviation of a numeric feature ignoring null values.
    """
    name = "std"
    input_types = [Numeric]
    return_type = Numeric
    # max_stack_depth = 2
    stack_on_self = False

    def get_function(self):
        return np.std


class Last(AggregationPrimitive):
    """Returns the last value."""
    name = "last"
    input_types = [Variable]
    return_type = None
    stack_on_self = False
    # max_stack_depth = 1

    def get_function(self):
        def pd_last(x):
            return x.iloc[-1]
        return pd_last


class Any(AggregationPrimitive):
    """Test if any value is 'True'."""
    name = "any"
    input_types = [Boolean]
    return_type = Boolean
    stack_on_self = False

    def get_function(self):
        return np.any


class All(AggregationPrimitive):
    """Test if all values are 'True'."""
    name = "all"
    input_types = [Boolean]
    return_type = Boolean
    stack_on_self = False

    def get_function(self):
        return np.all


class TimeSinceLast(AggregationPrimitive):
    """Time since last related instance."""
    name = "time_since_last"
    input_types = [DatetimeTimeIndex]
    return_type = Numeric
    uses_calc_time = True

    def get_function(self):

        def time_since_last(values, time=None):
            time_since = time - values.iloc[0]
            return time_since.total_seconds()

        return time_since_last


class Trend(AggregationPrimitive):
    """Calculates the slope of the linear trend of variable overtime."""
    name = "trend"
    input_types = [Numeric, DatetimeTimeIndex]
    return_type = Numeric

    def __init__(self, base_features, parent_entity, **kwargs):
        self.value = base_features[0]
        self.time_index = base_features[1]
        super(Trend, self).__init__(base_features,
                                    parent_entity,
                                    **kwargs)

    def get_function(self):
        def pd_trend(y, x):
            df = pd.DataFrame({"x": x, "y": y}).dropna()
            if df.shape[0] <= 2:
                return np.nan
            if isinstance(df['x'].iloc[0], (datetime, pd.Timestamp)):
                x = convert_datetime_to_floats(df['x'])
            else:
                x = df['x'].values

            if isinstance(df['y'].iloc[0], (datetime, pd.Timestamp)):
                y = convert_datetime_to_floats(df['y'])
            elif isinstance(df['y'].iloc[0], (timedelta, pd.Timedelta)):
                y = convert_timedelta_to_floats(df['y'])
            else:
                y = df['y'].values

            x = x - x.mean()
            y = y - y.mean()

            # prevent divide by zero error
            if len(np.unique(x)) == 1:
                return 0

            # consider scipy.stats.linregress for large n cases
            coefficients = np.polyfit(x, y, 1)

            return coefficients[0]
        return pd_trend


# # TODO: Not implemented yet
# class ConseqPos(AggregationPrimitive):
#     name = "conseq_pos"
#     input_types =  [(variable_types.Numeric,),
#                 (variable_types.Ordinal,)]
#     return_type = variable_types.Numeric
#     max_stack_depth = 1
#     stack_on = []
#     stack_on_exclude = []

#     def get_function(self):
#         raise NotImplementedError("This feature has not been implemented")


# # TODO: Not implemented yet
# class ConseqSame(AggregationPrimitive):
#     name = "conseq_same"
#     input_types =  [(variable_types.Categorical,),
#                 (variable_types.Ordinal,),
#                 (variable_types.Numeric,)]
#     return_type = variable_types.Numeric
#     max_stack_depth = 1
#     stack_on = []
#     stack_on_exclude = []

#     def get_function(self):
#         raise NotImplementedError("This feature has not been implemented")


# # TODO: Not implemented yet
# class TimeSinceLast(AggregationPrimitive):


def convert_datetime_to_floats(x):
    first = int(x.iloc[0].value * 1e-9)
    x = pd.to_numeric(x).astype(np.float64).values
    dividend = find_dividend_by_unit(first)
    x *= (1e-9 / dividend)
    return x


def convert_timedelta_to_floats(x):
    first = int(x.iloc[0].total_seconds())
    dividend = find_dividend_by_unit(first)
    x = pd.TimedeltaIndex(x).total_seconds().astype(np.float64) / dividend
    return x


def find_dividend_by_unit(time):
    """Finds whether time best corresponds to a value in
    days, hours, minutes, or seconds.
    """
    for dividend in [86400, 3600, 60]:
        div = time / dividend
        if round(div) == div:
            return dividend
    return 1<|MERGE_RESOLUTION|>--- conflicted
+++ resolved
@@ -138,13 +138,9 @@
     default_value = 0
 
     def get_function(self):
-<<<<<<< HEAD
-        return np.mean
-=======
         def percent_true(s):
             return s.fillna(0).mean()
         return percent_true
->>>>>>> 5a7ad628
 
 
 class NMostCommon(AggregationPrimitive):
