--- conflicted
+++ resolved
@@ -1,7 +1,6 @@
 from pandas import DataFrame
 import autonormalize as an
 
-<<<<<<< HEAD
 n_samples = 1000
 accuracy = 0.98
 N_ITERS = 4
@@ -57,23 +56,6 @@
     except KeyError:
         # Maybe autonormalize bug. It seems to have a problem in case of multi key normalization.
         return None
-=======
-def normalize(df: DataFrame, key_colname):
-    es = None
-    entities = set()
-    relationships = set()
-
-    if len(df) > 1000:
-        for _ in range(5):  
-            df = df.sample(n=1000)
-            es = an.auto_entityset(df, index=key_colname, accuracy=0.98)
-            entities.update(es.entities[1:])
-            relationships.update(es.relationships)
-    else:
-        es = an.auto_entityset(df, index=key_colname, accuracy=0.98)
-        entities.update(es.entities[1:])
-        relationships.update(es.relationships)
->>>>>>> a9c38258
 
     norminfos = []
     # 첫번째 이외의 entity들에 대해서. 첫번째 entity가 main임을 가정
