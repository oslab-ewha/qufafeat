--- conflicted
+++ resolved
@@ -432,7 +432,6 @@
     v = df[region_avg_feat.get_name()][0]
     assert (v == 17 / 3.)
 
-<<<<<<< HEAD
 
 def test_topn(entityset, backend):
     topn = ft.Feature(entityset['log']['product_id'],
@@ -457,8 +456,6 @@
             for i1, i2 in zip(true_results.loc[i], df.iloc[i]):
                 assert (pd.isnull(i1) and pd.isnull(i2)) or (i1 == i2)
 
-=======
->>>>>>> 794b2c89
 
 def test_trend(entityset, backend):
     trend = ft.Feature([entityset['log']['value'], entityset['log']['datetime']],
