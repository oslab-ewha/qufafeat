--- conflicted
+++ resolved
@@ -288,15 +288,8 @@
                                       time_last=None,
                                       feature_set=feature_set)
     df = calculator.run(np.array([0]))
-<<<<<<< HEAD
     df = to_pandas(df, index='id', int_index=True)
-
-    v = df[agg_feat.get_name()][0]
-=======
-    if isinstance(df, dd.DataFrame):
-        df = df.compute().set_index('id')
     v = df[agg_feat.get_name()].loc[0]
->>>>>>> e25d44ee
     assert (v == 10)
 
 
@@ -377,13 +370,8 @@
                                       time_last=None,
                                       feature_set=feature_set)
     df = calculator.run(np.array([0]))
-<<<<<<< HEAD
-    df = to_pandas(df, index='id', int_index=True)
-
-=======
-    if isinstance(df, dd.DataFrame):
-        df = df.compute().set_index('id')
->>>>>>> e25d44ee
+    df = to_pandas(df, index='id')
+
     name = feat.get_name()
     instances = df[name]
     assert (instances.loc[0] == 1)
@@ -410,13 +398,8 @@
                                       time_last=None,
                                       feature_set=feature_set)
     df = calculator.run(np.array([0]))
-<<<<<<< HEAD
     df = to_pandas(df, index='id', int_index=True)
 
-=======
-    if isinstance(df, dd.DataFrame):
-        df = df.compute().set_index('id')
->>>>>>> e25d44ee
     name = feat.get_name()
     instances = df[name]
     assert (instances.loc[0] == 3)
@@ -432,14 +415,8 @@
                                       time_last=None,
                                       feature_set=feature_set)
     df = calculator.run(np.array([0]))
-<<<<<<< HEAD
     df = to_pandas(df, index='id', int_index=True)
-    v = df[customer_sum_feat.get_name()][0]
-=======
-    if isinstance(df, dd.DataFrame):
-        df = df.compute().set_index('id')
     v = df[customer_sum_feat.get_name()].loc[0]
->>>>>>> e25d44ee
     assert (v == 10)
 
 
@@ -540,15 +517,9 @@
                                       time_last=None,
                                       feature_set=feature_set)
     df = calculator.run(np.array([0]))
-<<<<<<< HEAD
     df = to_pandas(df, index='id', int_index=True)
 
-    v = df[num_customers_feat.get_name()][0]
-=======
-    if isinstance(df, dd.DataFrame):
-        df = df.compute().set_index('id')
     v = df[num_customers_feat.get_name()].loc[0]
->>>>>>> e25d44ee
     assert (v == 3)
 
 
@@ -575,15 +546,9 @@
                                       time_last=None,
                                       feature_set=feature_set)
     df = calculator.run(np.array([0]))
-<<<<<<< HEAD
     df = to_pandas(df, index='id', int_index=True)
 
-    v = df[num_stores_feat.get_name()][0]
-=======
-    if isinstance(df, dd.DataFrame):
-        df = df.compute().set_index('id')
     v = df[num_stores_feat.get_name()].loc[0]
->>>>>>> e25d44ee
     assert (v == 3)
 
 
@@ -612,15 +577,9 @@
                                       time_last=None,
                                       feature_set=feature_set)
     df = calculator.run(np.array([0]))
-<<<<<<< HEAD
     df = to_pandas(df, index='id', int_index=True)
 
-    v = df[purchase_popularity.get_name()][0]
-=======
-    if isinstance(df, dd.DataFrame):
-        df = df.compute().set_index('id')
     v = df[purchase_popularity.get_name()].loc[0]
->>>>>>> e25d44ee
     assert (v == 38.0 / 10.0)
 
 
@@ -891,15 +850,9 @@
                                       time_last=None,
                                       feature_set=feature_set)
     df = calculator.run(np.array([0]))
-<<<<<<< HEAD
     df = to_pandas(df, index='id', int_index=True)
 
-    v = df[agg_feat.get_name()][0]
-=======
-    if isinstance(df, dd.DataFrame):
-        df = df.compute().set_index('id')
     v = df[agg_feat.get_name()].loc[0]
->>>>>>> e25d44ee
     assert (v == 10)
 
 
